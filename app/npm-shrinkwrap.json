{
  "name": "desktop",
<<<<<<< HEAD
  "version": "0.5.4",
=======
  "version": "0.5.5",
>>>>>>> 12551083
  "dependencies": {
    "7zip": {
      "version": "0.0.6",
      "from": "7zip@0.0.6",
      "resolved": "https://registry.npmjs.org/7zip/-/7zip-0.0.6.tgz",
      "dev": true
    },
    "accessibility-developer-tools": {
      "version": "2.12.0",
      "from": "accessibility-developer-tools@>=2.11.0 <3.0.0",
      "resolved": "https://registry.npmjs.org/accessibility-developer-tools/-/accessibility-developer-tools-2.12.0.tgz",
      "dev": true
    },
    "ajv": {
      "version": "4.11.8",
      "from": "ajv@>=4.9.1 <5.0.0",
      "resolved": "https://registry.npmjs.org/ajv/-/ajv-4.11.8.tgz"
    },
    "ansi-html": {
      "version": "0.0.7",
      "from": "ansi-html@0.0.7",
      "resolved": "https://registry.npmjs.org/ansi-html/-/ansi-html-0.0.7.tgz",
      "dev": true
    },
    "ansi-regex": {
      "version": "2.1.1",
      "from": "ansi-regex@>=2.0.0 <3.0.0",
      "resolved": "https://registry.npmjs.org/ansi-regex/-/ansi-regex-2.1.1.tgz",
      "dev": true
    },
    "argparse": {
      "version": "1.0.9",
      "from": "argparse@>=1.0.7 <2.0.0",
      "resolved": "https://registry.npmjs.org/argparse/-/argparse-1.0.9.tgz"
    },
    "asap": {
      "version": "2.0.5",
      "from": "asap@>=2.0.3 <2.1.0",
      "resolved": "https://registry.npmjs.org/asap/-/asap-2.0.5.tgz"
    },
    "asn1": {
      "version": "0.2.3",
      "from": "asn1@>=0.2.3 <0.3.0",
      "resolved": "https://registry.npmjs.org/asn1/-/asn1-0.2.3.tgz"
    },
    "assert-plus": {
      "version": "0.2.0",
      "from": "assert-plus@>=0.2.0 <0.3.0",
      "resolved": "https://registry.npmjs.org/assert-plus/-/assert-plus-0.2.0.tgz"
    },
    "async": {
      "version": "1.0.0",
      "from": "async@>=1.0.0 <1.1.0",
      "resolved": "https://registry.npmjs.org/async/-/async-1.0.0.tgz"
    },
    "asynckit": {
      "version": "0.4.0",
      "from": "asynckit@>=0.4.0 <0.5.0",
      "resolved": "https://registry.npmjs.org/asynckit/-/asynckit-0.4.0.tgz"
    },
    "aws-sign2": {
      "version": "0.6.0",
      "from": "aws-sign2@>=0.6.0 <0.7.0",
      "resolved": "https://registry.npmjs.org/aws-sign2/-/aws-sign2-0.6.0.tgz"
    },
    "aws4": {
      "version": "1.6.0",
      "from": "aws4@>=1.2.1 <2.0.0",
      "resolved": "https://registry.npmjs.org/aws4/-/aws4-1.6.0.tgz"
    },
    "babel-runtime": {
      "version": "6.23.0",
      "from": "babel-runtime@>=6.11.6 <7.0.0",
      "resolved": "https://registry.npmjs.org/babel-runtime/-/babel-runtime-6.23.0.tgz",
      "dependencies": {
        "core-js": {
          "version": "2.4.1",
          "from": "core-js@>=2.4.0 <3.0.0",
          "resolved": "https://registry.npmjs.org/core-js/-/core-js-2.4.1.tgz"
        }
      }
    },
    "balanced-match": {
      "version": "0.4.2",
      "from": "balanced-match@>=0.4.1 <0.5.0",
      "resolved": "https://registry.npmjs.org/balanced-match/-/balanced-match-0.4.2.tgz"
    },
    "bcrypt-pbkdf": {
      "version": "1.0.1",
      "from": "bcrypt-pbkdf@>=1.0.0 <2.0.0",
      "resolved": "https://registry.npmjs.org/bcrypt-pbkdf/-/bcrypt-pbkdf-1.0.1.tgz",
      "optional": true
    },
    "big.js": {
      "version": "3.1.3",
      "from": "big.js@>=3.1.3 <4.0.0",
      "resolved": "https://registry.npmjs.org/big.js/-/big.js-3.1.3.tgz",
      "dev": true
    },
    "block-stream": {
      "version": "0.0.9",
      "from": "block-stream@*",
      "resolved": "https://registry.npmjs.org/block-stream/-/block-stream-0.0.9.tgz"
    },
    "boom": {
      "version": "2.10.1",
      "from": "boom@>=2.0.0 <3.0.0",
      "resolved": "https://registry.npmjs.org/boom/-/boom-2.10.1.tgz"
    },
    "brace-expansion": {
      "version": "1.1.7",
      "from": "brace-expansion@>=1.0.0 <2.0.0",
      "resolved": "https://registry.npmjs.org/brace-expansion/-/brace-expansion-1.1.7.tgz"
    },
    "byline": {
      "version": "4.2.2",
      "from": "byline@4.2.2",
      "resolved": "https://registry.npmjs.org/byline/-/byline-4.2.2.tgz"
    },
    "caseless": {
      "version": "0.12.0",
      "from": "caseless@>=0.12.0 <0.13.0",
      "resolved": "https://registry.npmjs.org/caseless/-/caseless-0.12.0.tgz"
    },
    "chain-function": {
      "version": "1.0.0",
      "from": "chain-function@>=1.0.0 <2.0.0",
      "resolved": "https://registry.npmjs.org/chain-function/-/chain-function-1.0.0.tgz"
    },
    "checksum": {
      "version": "0.1.1",
      "from": "checksum@>=0.1.1 <0.2.0",
      "resolved": "https://registry.npmjs.org/checksum/-/checksum-0.1.1.tgz"
    },
    "classnames": {
      "version": "2.2.5",
      "from": "classnames@>=2.2.3 <3.0.0",
      "resolved": "https://registry.npmjs.org/classnames/-/classnames-2.2.5.tgz"
    },
    "co": {
      "version": "4.6.0",
      "from": "co@>=4.6.0 <5.0.0",
      "resolved": "https://registry.npmjs.org/co/-/co-4.6.0.tgz"
    },
    "codemirror": {
      "version": "5.25.2",
      "from": "codemirror@>=5.24.2 <6.0.0",
      "resolved": "https://registry.npmjs.org/codemirror/-/codemirror-5.25.2.tgz"
    },
    "colors": {
      "version": "1.0.3",
      "from": "colors@>=1.0.0 <1.1.0",
      "resolved": "https://registry.npmjs.org/colors/-/colors-1.0.3.tgz"
    },
    "combined-stream": {
      "version": "1.0.5",
      "from": "combined-stream@>=1.0.5 <1.1.0",
      "resolved": "https://registry.npmjs.org/combined-stream/-/combined-stream-1.0.5.tgz"
    },
    "concat-map": {
      "version": "0.0.1",
      "from": "concat-map@0.0.1",
      "resolved": "https://registry.npmjs.org/concat-map/-/concat-map-0.0.1.tgz"
    },
    "core-js": {
      "version": "1.2.7",
      "from": "core-js@>=1.0.0 <2.0.0",
      "resolved": "https://registry.npmjs.org/core-js/-/core-js-1.2.7.tgz"
    },
    "cross-spawn-async": {
      "version": "2.2.5",
      "from": "cross-spawn-async@>=2.1.1 <3.0.0",
      "resolved": "https://registry.npmjs.org/cross-spawn-async/-/cross-spawn-async-2.2.5.tgz"
    },
    "cross-unzip": {
      "version": "0.0.2",
      "from": "cross-unzip@0.0.2",
      "resolved": "https://registry.npmjs.org/cross-unzip/-/cross-unzip-0.0.2.tgz",
      "dev": true
    },
    "cryptiles": {
      "version": "2.0.5",
      "from": "cryptiles@>=2.0.0 <3.0.0",
      "resolved": "https://registry.npmjs.org/cryptiles/-/cryptiles-2.0.5.tgz"
    },
    "cycle": {
      "version": "1.0.3",
      "from": "cycle@>=1.0.0 <1.1.0",
      "resolved": "https://registry.npmjs.org/cycle/-/cycle-1.0.3.tgz"
    },
    "dashdash": {
      "version": "1.14.1",
      "from": "dashdash@>=1.12.0 <2.0.0",
      "resolved": "https://registry.npmjs.org/dashdash/-/dashdash-1.14.1.tgz",
      "dependencies": {
        "assert-plus": {
          "version": "1.0.0",
          "from": "assert-plus@>=1.0.0 <2.0.0",
          "resolved": "https://registry.npmjs.org/assert-plus/-/assert-plus-1.0.0.tgz"
        }
      }
    },
    "deep-equal": {
      "version": "1.0.1",
      "from": "deep-equal@>=1.0.1 <2.0.0",
      "resolved": "https://registry.npmjs.org/deep-equal/-/deep-equal-1.0.1.tgz"
    },
    "delayed-stream": {
      "version": "1.0.0",
      "from": "delayed-stream@>=1.0.0 <1.1.0",
      "resolved": "https://registry.npmjs.org/delayed-stream/-/delayed-stream-1.0.0.tgz"
    },
    "devtron": {
      "version": "1.4.0",
      "from": "devtron@latest",
      "resolved": "https://registry.npmjs.org/devtron/-/devtron-1.4.0.tgz",
      "dev": true
    },
    "dexie": {
      "version": "1.5.1",
      "from": "dexie@>=1.4.1 <2.0.0",
      "resolved": "https://registry.npmjs.org/dexie/-/dexie-1.5.1.tgz"
    },
    "dom-classlist": {
      "version": "1.0.1",
      "from": "dom-classlist@>=1.0.1 <2.0.0",
      "resolved": "https://registry.npmjs.org/dom-classlist/-/dom-classlist-1.0.1.tgz"
    },
    "dom-helpers": {
      "version": "3.2.1",
      "from": "dom-helpers@>=2.4.0 <3.0.0||>=3.0.0 <4.0.0",
      "resolved": "https://registry.npmjs.org/dom-helpers/-/dom-helpers-3.2.1.tgz"
    },
    "dom-matches": {
      "version": "2.0.0",
      "from": "dom-matches@>=2.0.0 <3.0.0",
      "resolved": "https://registry.npmjs.org/dom-matches/-/dom-matches-2.0.0.tgz"
    },
    "dugite": {
      "version": "1.28.0",
      "from": "dugite@1.28.0",
      "resolved": "https://registry.npmjs.org/dugite/-/dugite-1.28.0.tgz"
    },
    "ecc-jsbn": {
      "version": "0.1.1",
      "from": "ecc-jsbn@>=0.1.1 <0.2.0",
      "resolved": "https://registry.npmjs.org/ecc-jsbn/-/ecc-jsbn-0.1.1.tgz",
      "optional": true
    },
    "electron-debug": {
      "version": "1.1.0",
      "from": "https://registry.npmjs.org/electron-debug/-/electron-debug-1.1.0.tgz",
      "resolved": "https://registry.npmjs.org/electron-debug/-/electron-debug-1.1.0.tgz",
      "dev": true
    },
    "electron-devtools-installer": {
      "version": "2.2.0",
      "from": "electron-devtools-installer@>=2.1.0 <3.0.0",
      "resolved": "https://registry.npmjs.org/electron-devtools-installer/-/electron-devtools-installer-2.2.0.tgz",
      "dev": true
    },
    "electron-is-dev": {
      "version": "0.1.2",
      "from": "electron-is-dev@>=0.1.0 <0.2.0",
      "resolved": "https://registry.npmjs.org/electron-is-dev/-/electron-is-dev-0.1.2.tgz",
      "dev": true
    },
    "electron-localshortcut": {
      "version": "0.6.1",
      "from": "electron-localshortcut@>=0.6.0 <0.7.0",
      "resolved": "https://registry.npmjs.org/electron-localshortcut/-/electron-localshortcut-0.6.1.tgz",
      "dev": true
    },
    "electron-window-state": {
      "version": "4.1.1",
      "from": "electron-window-state@>=4.0.2 <5.0.0",
      "resolved": "https://registry.npmjs.org/electron-window-state/-/electron-window-state-4.1.1.tgz"
    },
    "emojis-list": {
      "version": "2.1.0",
      "from": "emojis-list@>=2.0.0 <3.0.0",
      "resolved": "https://registry.npmjs.org/emojis-list/-/emojis-list-2.1.0.tgz",
      "dev": true
    },
    "encoding": {
      "version": "0.1.12",
      "from": "encoding@>=0.1.11 <0.2.0",
      "resolved": "https://registry.npmjs.org/encoding/-/encoding-0.1.12.tgz"
    },
    "esprima": {
      "version": "3.1.3",
      "from": "esprima@>=3.1.1 <4.0.0",
      "resolved": "https://registry.npmjs.org/esprima/-/esprima-3.1.3.tgz"
    },
    "event-kit": {
      "version": "2.3.0",
      "from": "event-kit@>=2.0.0 <3.0.0",
      "resolved": "https://registry.npmjs.org/event-kit/-/event-kit-2.3.0.tgz"
    },
    "execa": {
      "version": "0.4.0",
      "from": "execa@>=0.4.0 <0.5.0",
      "resolved": "https://registry.npmjs.org/execa/-/execa-0.4.0.tgz"
    },
    "extend": {
      "version": "3.0.1",
      "from": "extend@>=3.0.0 <3.1.0",
      "resolved": "https://registry.npmjs.org/extend/-/extend-3.0.1.tgz"
    },
    "extsprintf": {
      "version": "1.0.2",
      "from": "extsprintf@1.0.2",
      "resolved": "https://registry.npmjs.org/extsprintf/-/extsprintf-1.0.2.tgz"
    },
    "eyes": {
      "version": "0.1.8",
      "from": "eyes@>=0.1.0 <0.2.0",
      "resolved": "https://registry.npmjs.org/eyes/-/eyes-0.1.8.tgz"
    },
    "fbjs": {
      "version": "0.8.12",
      "from": "fbjs@>=0.8.9 <0.9.0",
      "resolved": "https://registry.npmjs.org/fbjs/-/fbjs-0.8.12.tgz"
    },
    "file-uri-to-path": {
      "version": "0.0.2",
      "from": "file-uri-to-path@latest",
      "resolved": "https://registry.npmjs.org/file-uri-to-path/-/file-uri-to-path-0.0.2.tgz"
    },
    "forever-agent": {
      "version": "0.6.1",
      "from": "forever-agent@>=0.6.1 <0.7.0",
      "resolved": "https://registry.npmjs.org/forever-agent/-/forever-agent-0.6.1.tgz"
    },
    "form-data": {
      "version": "2.1.4",
      "from": "form-data@>=2.1.1 <2.2.0",
      "resolved": "https://registry.npmjs.org/form-data/-/form-data-2.1.4.tgz"
    },
    "front-matter": {
      "version": "2.1.2",
      "from": "front-matter@2.1.2",
      "resolved": "https://registry.npmjs.org/front-matter/-/front-matter-2.1.2.tgz"
    },
    "fs-extra": {
      "version": "2.1.2",
      "from": "fs-extra@2.1.2",
      "resolved": "https://registry.npmjs.org/fs-extra/-/fs-extra-2.1.2.tgz"
    },
    "fs.realpath": {
      "version": "1.0.0",
      "from": "fs.realpath@>=1.0.0 <2.0.0",
      "resolved": "https://registry.npmjs.org/fs.realpath/-/fs.realpath-1.0.0.tgz"
    },
    "fstream": {
      "version": "1.0.11",
      "from": "fstream@>=1.0.2 <2.0.0",
      "resolved": "https://registry.npmjs.org/fstream/-/fstream-1.0.11.tgz"
    },
    "getpass": {
      "version": "0.1.7",
      "from": "getpass@>=0.1.1 <0.2.0",
      "resolved": "https://registry.npmjs.org/getpass/-/getpass-0.1.7.tgz",
      "dependencies": {
        "assert-plus": {
          "version": "1.0.0",
          "from": "assert-plus@>=1.0.0 <2.0.0",
          "resolved": "https://registry.npmjs.org/assert-plus/-/assert-plus-1.0.0.tgz"
        }
      }
    },
    "glob": {
      "version": "7.1.1",
      "from": "glob@>=7.0.5 <8.0.0",
      "resolved": "https://registry.npmjs.org/glob/-/glob-7.1.1.tgz"
    },
    "graceful-fs": {
      "version": "4.1.11",
      "from": "graceful-fs@>=4.1.2 <5.0.0",
      "resolved": "https://registry.npmjs.org/graceful-fs/-/graceful-fs-4.1.11.tgz"
    },
    "har-schema": {
      "version": "1.0.5",
      "from": "har-schema@>=1.0.5 <2.0.0",
      "resolved": "https://registry.npmjs.org/har-schema/-/har-schema-1.0.5.tgz"
    },
    "har-validator": {
      "version": "4.2.1",
      "from": "har-validator@>=4.2.1 <4.3.0",
      "resolved": "https://registry.npmjs.org/har-validator/-/har-validator-4.2.1.tgz"
    },
    "hawk": {
      "version": "3.1.3",
      "from": "hawk@>=3.1.3 <3.2.0",
      "resolved": "https://registry.npmjs.org/hawk/-/hawk-3.1.3.tgz"
    },
    "highlight.js": {
      "version": "9.11.0",
      "from": "highlight.js@>=9.3.0 <10.0.0",
      "resolved": "https://registry.npmjs.org/highlight.js/-/highlight.js-9.11.0.tgz",
      "dev": true
    },
    "hoek": {
      "version": "2.16.3",
      "from": "hoek@>=2.0.0 <3.0.0",
      "resolved": "https://registry.npmjs.org/hoek/-/hoek-2.16.3.tgz"
    },
    "html-entities": {
      "version": "1.2.1",
      "from": "html-entities@>=1.2.0 <2.0.0",
      "resolved": "https://registry.npmjs.org/html-entities/-/html-entities-1.2.1.tgz",
      "dev": true
    },
    "http-signature": {
      "version": "1.1.1",
      "from": "http-signature@>=1.1.0 <1.2.0",
      "resolved": "https://registry.npmjs.org/http-signature/-/http-signature-1.1.1.tgz"
    },
    "humanize-plus": {
      "version": "1.8.2",
      "from": "humanize-plus@>=1.8.1 <2.0.0",
      "resolved": "https://registry.npmjs.org/humanize-plus/-/humanize-plus-1.8.2.tgz",
      "dev": true
    },
    "iconv-lite": {
      "version": "0.4.17",
      "from": "iconv-lite@>=0.4.13 <0.5.0",
      "resolved": "https://registry.npmjs.org/iconv-lite/-/iconv-lite-0.4.17.tgz"
    },
    "inflight": {
      "version": "1.0.6",
      "from": "inflight@>=1.0.4 <2.0.0",
      "resolved": "https://registry.npmjs.org/inflight/-/inflight-1.0.6.tgz"
    },
    "inherits": {
      "version": "2.0.3",
      "from": "inherits@>=2.0.1 <2.1.0",
      "resolved": "https://registry.npmjs.org/inherits/-/inherits-2.0.3.tgz"
    },
    "is-stream": {
      "version": "1.1.0",
      "from": "is-stream@>=1.0.1 <2.0.0",
      "resolved": "https://registry.npmjs.org/is-stream/-/is-stream-1.1.0.tgz"
    },
    "is-typedarray": {
      "version": "1.0.0",
      "from": "is-typedarray@>=1.0.0 <1.1.0",
      "resolved": "https://registry.npmjs.org/is-typedarray/-/is-typedarray-1.0.0.tgz"
    },
    "isexe": {
      "version": "2.0.0",
      "from": "isexe@>=2.0.0 <3.0.0",
      "resolved": "https://registry.npmjs.org/isexe/-/isexe-2.0.0.tgz"
    },
    "isomorphic-fetch": {
      "version": "2.2.1",
      "from": "isomorphic-fetch@>=2.1.1 <3.0.0",
      "resolved": "https://registry.npmjs.org/isomorphic-fetch/-/isomorphic-fetch-2.2.1.tgz"
    },
    "isstream": {
      "version": "0.1.2",
      "from": "isstream@>=0.1.2 <0.2.0",
      "resolved": "https://registry.npmjs.org/isstream/-/isstream-0.1.2.tgz"
    },
    "jodid25519": {
      "version": "1.0.2",
      "from": "jodid25519@>=1.0.0 <2.0.0",
      "resolved": "https://registry.npmjs.org/jodid25519/-/jodid25519-1.0.2.tgz",
      "optional": true
    },
    "js-tokens": {
      "version": "3.0.1",
      "from": "js-tokens@>=3.0.0 <4.0.0",
      "resolved": "https://registry.npmjs.org/js-tokens/-/js-tokens-3.0.1.tgz"
    },
    "js-yaml": {
      "version": "3.8.3",
      "from": "js-yaml@>=3.4.6 <4.0.0",
      "resolved": "https://registry.npmjs.org/js-yaml/-/js-yaml-3.8.3.tgz"
    },
    "jsbn": {
      "version": "0.1.1",
      "from": "jsbn@>=0.1.0 <0.2.0",
      "resolved": "https://registry.npmjs.org/jsbn/-/jsbn-0.1.1.tgz",
      "optional": true
    },
    "json-schema": {
      "version": "0.2.3",
      "from": "json-schema@0.2.3",
      "resolved": "https://registry.npmjs.org/json-schema/-/json-schema-0.2.3.tgz"
    },
    "json-stable-stringify": {
      "version": "1.0.1",
      "from": "json-stable-stringify@>=1.0.1 <2.0.0",
      "resolved": "https://registry.npmjs.org/json-stable-stringify/-/json-stable-stringify-1.0.1.tgz"
    },
    "json-stringify-safe": {
      "version": "5.0.1",
      "from": "json-stringify-safe@>=5.0.1 <5.1.0",
      "resolved": "https://registry.npmjs.org/json-stringify-safe/-/json-stringify-safe-5.0.1.tgz"
    },
    "json5": {
      "version": "0.5.1",
      "from": "json5@>=0.5.0 <0.6.0",
      "resolved": "https://registry.npmjs.org/json5/-/json5-0.5.1.tgz",
      "dev": true
    },
    "jsonfile": {
      "version": "2.4.0",
      "from": "jsonfile@>=2.2.3 <3.0.0",
      "resolved": "https://registry.npmjs.org/jsonfile/-/jsonfile-2.4.0.tgz"
    },
    "jsonify": {
      "version": "0.0.0",
      "from": "jsonify@>=0.0.0 <0.1.0",
      "resolved": "https://registry.npmjs.org/jsonify/-/jsonify-0.0.0.tgz"
    },
    "jsprim": {
      "version": "1.4.0",
      "from": "jsprim@>=1.2.2 <2.0.0",
      "resolved": "https://registry.npmjs.org/jsprim/-/jsprim-1.4.0.tgz",
      "dependencies": {
        "assert-plus": {
          "version": "1.0.0",
          "from": "assert-plus@1.0.0",
          "resolved": "https://registry.npmjs.org/assert-plus/-/assert-plus-1.0.0.tgz"
        }
      }
    },
    "keytar": {
      "version": "4.0.2",
      "from": "keytar@4.0.2",
      "resolved": "https://registry.npmjs.org/keytar/-/keytar-4.0.2.tgz"
    },
    "loader-utils": {
      "version": "1.1.0",
      "from": "loader-utils@>=1.0.2 <2.0.0",
      "resolved": "https://registry.npmjs.org/loader-utils/-/loader-utils-1.1.0.tgz",
      "dev": true
    },
    "lodash": {
      "version": "4.17.4",
      "from": "lodash@>=4.16.4 <5.0.0",
      "resolved": "https://registry.npmjs.org/lodash/-/lodash-4.17.4.tgz"
    },
    "loose-envify": {
      "version": "1.3.1",
      "from": "loose-envify@>=1.1.0 <2.0.0",
      "resolved": "https://registry.npmjs.org/loose-envify/-/loose-envify-1.3.1.tgz"
    },
    "lru-cache": {
      "version": "4.0.2",
      "from": "lru-cache@>=4.0.0 <5.0.0",
      "resolved": "https://registry.npmjs.org/lru-cache/-/lru-cache-4.0.2.tgz"
    },
    "mem": {
      "version": "0.1.1",
      "from": "mem@>=0.1.0 <0.2.0",
      "resolved": "https://registry.npmjs.org/mem/-/mem-0.1.1.tgz"
    },
    "mime-db": {
      "version": "1.27.0",
      "from": "mime-db@>=1.27.0 <1.28.0",
      "resolved": "https://registry.npmjs.org/mime-db/-/mime-db-1.27.0.tgz"
    },
    "mime-types": {
      "version": "2.1.15",
      "from": "mime-types@>=2.1.7 <2.2.0",
      "resolved": "https://registry.npmjs.org/mime-types/-/mime-types-2.1.15.tgz"
    },
    "minimatch": {
      "version": "3.0.3",
      "from": "minimatch@>=3.0.2 <4.0.0",
      "resolved": "https://registry.npmjs.org/minimatch/-/minimatch-3.0.3.tgz"
    },
    "minimist": {
      "version": "0.0.8",
      "from": "minimist@0.0.8",
      "resolved": "https://registry.npmjs.org/minimist/-/minimist-0.0.8.tgz"
    },
    "mkdirp": {
      "version": "0.5.1",
      "from": "mkdirp@>=0.5.1 <0.6.0",
      "resolved": "https://registry.npmjs.org/mkdirp/-/mkdirp-0.5.1.tgz"
    },
    "moment": {
      "version": "2.18.1",
      "from": "moment@>=2.17.1 <3.0.0",
      "resolved": "https://registry.npmjs.org/moment/-/moment-2.18.1.tgz"
    },
    "nan": {
      "version": "2.5.1",
      "from": "nan@2.5.1",
      "resolved": "https://registry.npmjs.org/nan/-/nan-2.5.1.tgz"
    },
    "node-fetch": {
      "version": "1.6.3",
      "from": "node-fetch@>=1.0.1 <2.0.0",
      "resolved": "https://registry.npmjs.org/node-fetch/-/node-fetch-1.6.3.tgz"
    },
    "npm-run-path": {
      "version": "1.0.0",
      "from": "npm-run-path@>=1.0.0 <2.0.0",
      "resolved": "https://registry.npmjs.org/npm-run-path/-/npm-run-path-1.0.0.tgz"
    },
    "oauth-sign": {
      "version": "0.8.2",
      "from": "oauth-sign@>=0.8.1 <0.9.0",
      "resolved": "https://registry.npmjs.org/oauth-sign/-/oauth-sign-0.8.2.tgz"
    },
    "object-assign": {
      "version": "4.1.1",
      "from": "object-assign@>=4.1.0 <5.0.0",
      "resolved": "https://registry.npmjs.org/object-assign/-/object-assign-4.1.1.tgz"
    },
    "octokat": {
      "version": "0.8.0",
      "from": "octokat@latest",
      "resolved": "https://registry.npmjs.org/octokat/-/octokat-0.8.0.tgz"
    },
    "once": {
      "version": "1.4.0",
      "from": "once@>=1.3.0 <2.0.0",
      "resolved": "https://registry.npmjs.org/once/-/once-1.4.0.tgz"
    },
    "optimist": {
      "version": "0.3.7",
      "from": "optimist@>=0.3.5 <0.4.0",
      "resolved": "https://registry.npmjs.org/optimist/-/optimist-0.3.7.tgz"
    },
    "os-tmpdir": {
      "version": "1.0.2",
      "from": "os-tmpdir@>=1.0.1 <2.0.0",
      "resolved": "https://registry.npmjs.org/os-tmpdir/-/os-tmpdir-1.0.2.tgz"
    },
    "path-is-absolute": {
      "version": "1.0.1",
      "from": "path-is-absolute@>=1.0.0 <2.0.0",
      "resolved": "https://registry.npmjs.org/path-is-absolute/-/path-is-absolute-1.0.1.tgz"
    },
    "path-key": {
      "version": "1.0.0",
      "from": "path-key@>=1.0.0 <2.0.0",
      "resolved": "https://registry.npmjs.org/path-key/-/path-key-1.0.0.tgz"
    },
    "performance-now": {
      "version": "0.2.0",
      "from": "performance-now@>=0.2.0 <0.3.0",
      "resolved": "https://registry.npmjs.org/performance-now/-/performance-now-0.2.0.tgz"
    },
    "progress": {
      "version": "2.0.0",
      "from": "progress@>=2.0.0 <3.0.0",
      "resolved": "https://registry.npmjs.org/progress/-/progress-2.0.0.tgz"
    },
    "promise": {
      "version": "7.1.1",
      "from": "promise@>=7.1.1 <8.0.0",
      "resolved": "https://registry.npmjs.org/promise/-/promise-7.1.1.tgz"
    },
    "prop-types": {
      "version": "15.5.8",
      "from": "https://registry.npmjs.org/prop-types/-/prop-types-15.5.8.tgz",
      "resolved": "https://registry.npmjs.org/prop-types/-/prop-types-15.5.8.tgz"
    },
    "pseudomap": {
      "version": "1.0.2",
      "from": "pseudomap@>=1.0.1 <2.0.0",
      "resolved": "https://registry.npmjs.org/pseudomap/-/pseudomap-1.0.2.tgz"
    },
    "punycode": {
      "version": "1.4.1",
      "from": "punycode@>=1.4.1 <2.0.0",
      "resolved": "https://registry.npmjs.org/punycode/-/punycode-1.4.1.tgz"
    },
    "qs": {
      "version": "6.4.0",
      "from": "qs@>=6.4.0 <6.5.0",
      "resolved": "https://registry.npmjs.org/qs/-/qs-6.4.0.tgz"
    },
    "querystring": {
      "version": "0.2.0",
      "from": "querystring@>=0.2.0 <0.3.0",
      "resolved": "https://registry.npmjs.org/querystring/-/querystring-0.2.0.tgz",
      "dev": true
    },
    "react": {
      "version": "15.5.4",
      "from": "react@>=15.5.4 <16.0.0",
      "resolved": "https://registry.npmjs.org/react/-/react-15.5.4.tgz"
    },
    "react-addons-perf": {
      "version": "15.4.2",
      "from": "react-addons-perf@latest",
      "resolved": "https://registry.npmjs.org/react-addons-perf/-/react-addons-perf-15.4.2.tgz",
      "dev": true
    },
    "react-addons-shallow-compare": {
      "version": "15.5.2",
      "from": "react-addons-shallow-compare@>=15.5.2 <16.0.0",
      "resolved": "https://registry.npmjs.org/react-addons-shallow-compare/-/react-addons-shallow-compare-15.5.2.tgz"
    },
    "react-addons-test-utils": {
      "version": "15.5.1",
      "from": "react-addons-test-utils@>=15.4.2 <16.0.0",
      "resolved": "https://registry.npmjs.org/react-addons-test-utils/-/react-addons-test-utils-15.5.1.tgz",
      "dev": true
    },
    "react-dom": {
      "version": "15.5.4",
      "from": "react-dom@>=15.5.4 <16.0.0",
      "resolved": "https://registry.npmjs.org/react-dom/-/react-dom-15.5.4.tgz"
    },
    "react-transition-group": {
      "version": "1.1.3",
      "from": "react-transition-group@latest",
      "resolved": "https://registry.npmjs.org/react-transition-group/-/react-transition-group-1.1.3.tgz"
    },
    "react-virtualized": {
      "version": "9.7.5",
      "from": "react-virtualized@latest",
      "resolved": "https://registry.npmjs.org/react-virtualized/-/react-virtualized-9.7.5.tgz"
    },
    "regenerator-runtime": {
      "version": "0.10.5",
      "from": "regenerator-runtime@>=0.10.0 <0.11.0",
      "resolved": "https://registry.npmjs.org/regenerator-runtime/-/regenerator-runtime-0.10.5.tgz"
    },
    "request": {
      "version": "2.81.0",
      "from": "request@>=2.79.0 <3.0.0",
      "resolved": "https://registry.npmjs.org/request/-/request-2.81.0.tgz"
    },
    "rimraf": {
      "version": "2.6.1",
      "from": "rimraf@>=2.5.4 <3.0.0",
      "resolved": "https://registry.npmjs.org/rimraf/-/rimraf-2.6.1.tgz"
    },
    "safe-buffer": {
      "version": "5.0.1",
      "from": "safe-buffer@>=5.0.1 <6.0.0",
      "resolved": "https://registry.npmjs.org/safe-buffer/-/safe-buffer-5.0.1.tgz"
    },
    "semver": {
      "version": "5.3.0",
      "from": "semver@>=5.3.0 <6.0.0",
      "resolved": "https://registry.npmjs.org/semver/-/semver-5.3.0.tgz",
      "dev": true
    },
    "setimmediate": {
      "version": "1.0.5",
      "from": "setimmediate@>=1.0.5 <2.0.0",
      "resolved": "https://registry.npmjs.org/setimmediate/-/setimmediate-1.0.5.tgz"
    },
    "sntp": {
      "version": "1.0.9",
      "from": "sntp@>=1.0.0 <2.0.0",
      "resolved": "https://registry.npmjs.org/sntp/-/sntp-1.0.9.tgz"
    },
    "source-map": {
      "version": "0.5.6",
      "from": "source-map@>=0.5.6 <0.6.0",
      "resolved": "https://registry.npmjs.org/source-map/-/source-map-0.5.6.tgz"
    },
    "source-map-support": {
      "version": "0.4.15",
      "from": "source-map-support@latest",
      "resolved": "https://registry.npmjs.org/source-map-support/-/source-map-support-0.4.15.tgz"
    },
    "sprintf-js": {
      "version": "1.0.3",
      "from": "sprintf-js@>=1.0.2 <1.1.0",
      "resolved": "https://registry.npmjs.org/sprintf-js/-/sprintf-js-1.0.3.tgz"
    },
    "sshpk": {
      "version": "1.13.0",
      "from": "sshpk@>=1.7.0 <2.0.0",
      "resolved": "https://registry.npmjs.org/sshpk/-/sshpk-1.13.0.tgz",
      "dependencies": {
        "assert-plus": {
          "version": "1.0.0",
          "from": "assert-plus@>=1.0.0 <2.0.0",
          "resolved": "https://registry.npmjs.org/assert-plus/-/assert-plus-1.0.0.tgz"
        }
      }
    },
    "stack-trace": {
      "version": "0.0.9",
      "from": "stack-trace@>=0.0.0 <0.1.0",
      "resolved": "https://registry.npmjs.org/stack-trace/-/stack-trace-0.0.9.tgz"
    },
    "stringstream": {
      "version": "0.0.5",
      "from": "stringstream@>=0.0.4 <0.1.0",
      "resolved": "https://registry.npmjs.org/stringstream/-/stringstream-0.0.5.tgz"
    },
    "strip-ansi": {
      "version": "3.0.1",
      "from": "strip-ansi@>=3.0.0 <4.0.0",
      "resolved": "https://registry.npmjs.org/strip-ansi/-/strip-ansi-3.0.1.tgz",
      "dev": true
    },
    "strip-eof": {
      "version": "1.0.0",
      "from": "strip-eof@>=1.0.0 <2.0.0",
      "resolved": "https://registry.npmjs.org/strip-eof/-/strip-eof-1.0.0.tgz"
    },
    "style-loader": {
      "version": "0.13.2",
      "from": "style-loader@0.13.2",
      "resolved": "https://registry.npmjs.org/style-loader/-/style-loader-0.13.2.tgz",
      "dev": true
    },
    "tar": {
      "version": "2.2.1",
      "from": "tar@>=2.2.1 <3.0.0",
      "resolved": "https://registry.npmjs.org/tar/-/tar-2.2.1.tgz"
    },
    "temp": {
      "version": "0.8.3",
      "from": "temp@>=0.8.3 <0.9.0",
      "resolved": "https://registry.npmjs.org/temp/-/temp-0.8.3.tgz",
      "dev": true,
      "dependencies": {
        "rimraf": {
          "version": "2.2.8",
          "from": "rimraf@>=2.2.6 <2.3.0",
          "resolved": "https://registry.npmjs.org/rimraf/-/rimraf-2.2.8.tgz",
          "dev": true
        }
      }
    },
    "textarea-caret": {
      "version": "3.0.2",
      "from": "textarea-caret@3.0.2",
      "resolved": "https://registry.npmjs.org/textarea-caret/-/textarea-caret-3.0.2.tgz"
    },
    "tough-cookie": {
      "version": "2.3.2",
      "from": "tough-cookie@>=2.3.0 <2.4.0",
      "resolved": "https://registry.npmjs.org/tough-cookie/-/tough-cookie-2.3.2.tgz"
    },
    "tunnel-agent": {
      "version": "0.6.0",
      "from": "tunnel-agent@>=0.6.0 <0.7.0",
      "resolved": "https://registry.npmjs.org/tunnel-agent/-/tunnel-agent-0.6.0.tgz"
    },
    "tweetnacl": {
      "version": "0.14.5",
      "from": "tweetnacl@>=0.14.0 <0.15.0",
      "resolved": "https://registry.npmjs.org/tweetnacl/-/tweetnacl-0.14.5.tgz",
      "optional": true
    },
    "ua-parser-js": {
      "version": "0.7.12",
      "from": "ua-parser-js@latest",
      "resolved": "https://registry.npmjs.org/ua-parser-js/-/ua-parser-js-0.7.12.tgz"
    },
    "untildify": {
      "version": "3.0.2",
      "from": "untildify@latest",
      "resolved": "https://registry.npmjs.org/untildify/-/untildify-3.0.2.tgz"
    },
    "username": {
      "version": "2.3.0",
      "from": "username@2.3.0",
      "resolved": "https://registry.npmjs.org/username/-/username-2.3.0.tgz"
    },
    "uuid": {
      "version": "3.0.1",
      "from": "uuid@latest",
      "resolved": "https://registry.npmjs.org/uuid/-/uuid-3.0.1.tgz"
    },
    "verror": {
      "version": "1.3.6",
      "from": "verror@1.3.6",
      "resolved": "https://registry.npmjs.org/verror/-/verror-1.3.6.tgz"
    },
    "warning": {
      "version": "3.0.0",
      "from": "warning@>=3.0.0 <4.0.0",
      "resolved": "https://registry.npmjs.org/warning/-/warning-3.0.0.tgz"
    },
    "webpack-hot-middleware": {
      "version": "2.18.0",
      "from": "webpack-hot-middleware@>=2.10.0 <3.0.0",
      "resolved": "https://registry.npmjs.org/webpack-hot-middleware/-/webpack-hot-middleware-2.18.0.tgz",
      "dev": true
    },
    "whatwg-fetch": {
      "version": "2.0.3",
      "from": "whatwg-fetch@>=0.10.0",
      "resolved": "https://registry.npmjs.org/whatwg-fetch/-/whatwg-fetch-2.0.3.tgz"
    },
    "which": {
      "version": "1.2.14",
      "from": "which@>=1.2.8 <2.0.0",
      "resolved": "https://registry.npmjs.org/which/-/which-1.2.14.tgz"
    },
    "wicg-focus-ring": {
      "version": "1.0.1",
      "from": "wicg-focus-ring@latest",
      "resolved": "https://registry.npmjs.org/wicg-focus-ring/-/wicg-focus-ring-1.0.1.tgz"
    },
    "winston": {
      "version": "2.3.1",
      "from": "winston@2.3.1",
      "resolved": "https://registry.npmjs.org/winston/-/winston-2.3.1.tgz"
    },
    "winston-daily-rotate-file": {
      "version": "1.4.6",
      "from": "winston-daily-rotate-file@>=1.4.5 <2.0.0",
      "resolved": "https://registry.npmjs.org/winston-daily-rotate-file/-/winston-daily-rotate-file-1.4.6.tgz"
    },
    "wordwrap": {
      "version": "0.0.3",
      "from": "wordwrap@>=0.0.2 <0.1.0",
      "resolved": "https://registry.npmjs.org/wordwrap/-/wordwrap-0.0.3.tgz"
    },
    "wrappy": {
      "version": "1.0.2",
      "from": "wrappy@>=1.0.0 <2.0.0",
      "resolved": "https://registry.npmjs.org/wrappy/-/wrappy-1.0.2.tgz"
    },
    "xmlhttprequest": {
      "version": "1.8.0",
      "from": "xmlhttprequest@>=1.8.0 <1.9.0",
      "resolved": "https://registry.npmjs.org/xmlhttprequest/-/xmlhttprequest-1.8.0.tgz"
    },
    "yallist": {
      "version": "2.1.2",
      "from": "yallist@>=2.0.0 <3.0.0",
      "resolved": "https://registry.npmjs.org/yallist/-/yallist-2.1.2.tgz"
    }
  }
}<|MERGE_RESOLUTION|>--- conflicted
+++ resolved
@@ -1,10 +1,6 @@
 {
   "name": "desktop",
-<<<<<<< HEAD
-  "version": "0.5.4",
-=======
   "version": "0.5.5",
->>>>>>> 12551083
   "dependencies": {
     "7zip": {
       "version": "0.0.6",
