'use strict'

const common = require('./webpack.common')

const webpack = require('webpack')
const merge = require('webpack-merge')
const ExtractTextPlugin = require('extract-text-webpack-plugin')
const BabelPlugin = require('babel-webpack-plugin')

let branchName = ''
if (process.platform === 'darwin') {
  branchName = process.env.TRAVIS_BRANCH
} else if (process.platform === 'win32') {
  branchName = process.env.APPVEYOR_REPO_BRANCH
}

let environment = 'production'
if (branchName && branchName.length > 0) {
  const matches = branchName.match(/^__release-([a-zA-Z]+)-.*/)
  if (matches && matches.length === 2) {
    environment = matches[1]
  }
}

const config = {
  devtool: 'source-map',
  plugins: [
    new BabelPlugin({
      test: /\.js$/,
      sourceMaps: true,
      compact: true,
      minified: true,
      comments: false,
      presets: ['babili'],
    }),
  ],
}

const mainConfig = merge({}, common.main, config)
const askPassConfig = merge({}, common.askPass, config)
const cliConfig = merge({}, common.cli, config)

const rendererConfig = merge({}, common.renderer, config, {
  module: {
    rules: [
      // This will cause the compiled CSS to be output to a
      // styles.css and a <link rel="stylesheet"> tag to be
      // appended to the index.html HEAD at compile time
      {
        test: /\.(scss|css)$/,
        use: ExtractTextPlugin.extract({
          fallback: 'style-loader',
          use: ['css-loader', 'sass-loader'],
        }),
      },
    ],
  },
  plugins: [
    // Necessary to be able to use ExtractTextPlugin as a loader.
    new ExtractTextPlugin('ui.css'),
  ],
})

const crashConfig = merge({}, common.crash, config, {
  module: {
    rules: [
      // This will cause the compiled CSS to be output to a
      // styles.css and a <link rel="stylesheet"> tag to be
      // appended to the index.html HEAD at compile time
      {
        test: /\.(scss|css)$/,
        use: ExtractTextPlugin.extract({
          fallback: 'style-loader',
          use: ['css-loader', 'sass-loader'],
        }),
      },
    ],
  },
  plugins: [
    // Necessary to be able to use ExtractTextPlugin as a loader.
    new ExtractTextPlugin('crash.css'),
  ],
})

<<<<<<< HEAD
module.exports = [ mainConfig, rendererConfig, askPassConfig, crashConfig ]
=======
module.exports = [
  mainConfig,
  sharedConfig,
  rendererConfig,
  askPassConfig,
  crashConfig,
  cliConfig,
]
>>>>>>> df3c0a08
<|MERGE_RESOLUTION|>--- conflicted
+++ resolved
@@ -82,15 +82,10 @@
   ],
 })
 
-<<<<<<< HEAD
-module.exports = [ mainConfig, rendererConfig, askPassConfig, crashConfig ]
-=======
 module.exports = [
   mainConfig,
-  sharedConfig,
   rendererConfig,
   askPassConfig,
   crashConfig,
   cliConfig,
-]
->>>>>>> df3c0a08
+]