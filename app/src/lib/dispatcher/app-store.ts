import { Emitter, Disposable } from 'event-kit'
import * as Path from 'path'
import {
  IRepositoryState,
  IHistoryState,
  IHistorySelection,
  IAppState,
  RepositorySection,
  IChangesState,
  Popup,
  IBranchesState,
  IAppError,
  PossibleSelections,
  PopupType,
  SelectionType,
} from '../app-state'
import User from '../../models/user'
import Repository from '../../models/repository'
import GitHubRepository from '../../models/github-repository'
import { FileChange, WorkingDirectoryStatus, WorkingDirectoryFileChange } from '../../models/status'
import { DiffSelectionType } from '../../models/diff'
import { matchGitHubRepository } from '../../lib/repository-matching'
import API, { getUserForEndpoint, IAPIUser } from '../../lib/api'
import { LocalGitOperations, Commit, Branch } from '../local-git-operations'
import { CloningRepository, CloningRepositoriesStore } from './cloning-repositories-store'
import { IGitHubUser } from './github-user-database'
import GitHubUserStore from './github-user-store'
<<<<<<< HEAD
import GitStore from './git-store'
=======
import EmojiStore from './emoji-store'
>>>>>>> 4f25afcd

const LastSelectedRepositoryIDKey = 'last-selected-repository-id'

export default class AppStore {
  private emitter = new Emitter()

  private users: ReadonlyArray<User> = new Array<User>()
  private repositories: ReadonlyArray<Repository> = new Array<Repository>()

  private selectedRepository: Repository | CloningRepository | null = null
  private repositoryState = new Map<number, IRepositoryState>()
  private loading = false

  private currentPopup: Popup | null = null

  private errors: ReadonlyArray<IAppError> = new Array<IAppError>()

  private emitQueued = false

  private readonly gitHubUserStore: GitHubUserStore

  private readonly cloningRepositoriesStore: CloningRepositoriesStore

<<<<<<< HEAD
  /** GitStores keyed by their associated Repository ID. */
  private readonly gitStores = new Map<number, GitStore>()

  public constructor(gitHubUserStore: GitHubUserStore, cloningRepositoriesStore: CloningRepositoriesStore) {
=======
  private readonly emojiStore: EmojiStore

  public constructor(gitHubUserStore: GitHubUserStore, cloningRepositoriesStore: CloningRepositoriesStore, emojiStore: EmojiStore) {
>>>>>>> 4f25afcd
    this.gitHubUserStore = gitHubUserStore
    this.cloningRepositoriesStore = cloningRepositoriesStore
    this.emojiStore = emojiStore

    this.gitHubUserStore.onDidUpdate(() => {
      this.emitUpdate()
    })

    this.cloningRepositoriesStore.onDidUpdate(() => {
      this.emitUpdate()
    })

    this.emojiStore.read().then(() => this.emitUpdate())
  }

  private emitUpdate() {
    if (this.emitQueued) { return }

    this.emitQueued = true

    window.requestAnimationFrame(() => {
      this.emitter.emit('did-update', this.getState())
      this.emitQueued = false
    })
  }

  public onDidUpdate(fn: (state: IAppState) => void): Disposable {
    return this.emitter.on('did-update', fn)
  }

  private getInitialRepositoryState(): IRepositoryState {
    return {
      historyState: {
        selection: {
          sha: null,
          file: null,
        },
        changedFiles: new Array<FileChange>(),
        history: new Array<string>(),
      },
      changesState: {
        workingDirectory: new WorkingDirectoryStatus(new Array<WorkingDirectoryFileChange>(), true),
        selectedFile: null,
      },
      selectedSection: RepositorySection.History,
      branchesState: {
        currentBranch: null,
        defaultBranch: null,
        allBranches: new Array<Branch>(),
        recentBranches: new Array<Branch>(),
      },
      committerEmail: null,
      gitHubUsers: new Map<string, IGitHubUser>(),
      commits: new Map<string, Commit>(),
    }
  }

  /** Get the state for the repository. */
  public getRepositoryState(repository: Repository): IRepositoryState {
    let state = this.repositoryState.get(repository.id)
    if (state) {
      const gitHubUsers = this.gitHubUserStore.getUsersForRepository(repository) || new Map<string, IGitHubUser>()
      return {
        historyState: state.historyState,
        changesState: state.changesState,
        selectedSection: state.selectedSection,
        branchesState: state.branchesState,
        committerEmail: state.committerEmail,
        gitHubUsers,
        commits: state.commits,
      }
    }

    state = this.getInitialRepositoryState()
    this.repositoryState.set(repository.id, state)
    return state
  }

  private updateRepositoryState(repository: Repository, fn: (state: IRepositoryState) => IRepositoryState) {
    const currentState = this.getRepositoryState(repository)
    this.repositoryState.set(repository.id, fn(currentState))
  }

  private updateHistoryState(repository: Repository, fn: (historyState: IHistoryState) => IHistoryState) {
    this.updateRepositoryState(repository, state => {
      const historyState = fn(state.historyState)
      return {
        historyState,
        changesState: state.changesState,
        selectedSection: state.selectedSection,
        committerEmail: state.committerEmail,
        branchesState: state.branchesState,
        gitHubUsers: state.gitHubUsers,
        commits: state.commits,
      }
    })
  }

  private updateChangesState(repository: Repository, fn: (changesState: IChangesState) => IChangesState) {
    this.updateRepositoryState(repository, state => {
      const changesState = fn(state.changesState)
      return {
        historyState: state.historyState,
        changesState,
        selectedSection: state.selectedSection,
        committerEmail: state.committerEmail,
        branchesState: state.branchesState,
        gitHubUsers: state.gitHubUsers,
        commits: state.commits,
      }
    })
  }

  private updateBranchesState(repository: Repository, fn: (branchesState: IBranchesState) => IBranchesState) {
    this.updateRepositoryState(repository, state => {
      const branchesState = fn(state.branchesState)
      return {
        historyState: state.historyState,
        changesState: state.changesState,
        selectedSection: state.selectedSection,
        committerEmail: state.committerEmail,
        branchesState,
        gitHubUsers: state.gitHubUsers,
        commits: state.commits,
      }
    })
  }

  private getSelectedState(): PossibleSelections | null {
    const repository = this.selectedRepository
    if (!repository) { return null }

    if (repository instanceof Repository) {
      return {
        type: SelectionType.Repository,
        repository,
        state: this.getRepositoryState(repository),
      }
    } else {
      const cloningState = this.cloningRepositoriesStore.getRepositoryState(repository)
      if (!cloningState) { return null }

      return {
        type: SelectionType.CloningRepository,
        repository,
        state: cloningState,
      }
    }
  }

  public getState(): IAppState {
    return {
      users: this.users,
      repositories: [
        ...this.repositories,
        ...this.cloningRepositoriesStore.repositories,
      ],
      selectedState: this.getSelectedState(),
      currentPopup: this.currentPopup,
      errors: this.errors,
      loading: this.loading,
      emoji: this.emojiStore.emoji,
    }
  }

  private onGitStoreUpdated(repository: Repository, gitStore: GitStore) {
    this.updateHistoryState(repository, state => {
      return {
        history: gitStore.history,
        selection: state.selection,
        changedFiles: state.changedFiles,
      }
    })

    this.updateBranchesState(repository, state => {
      return {
        currentBranch: gitStore.currentBranch,
        defaultBranch: gitStore.defaultBranch,
        allBranches: gitStore.allBranches,
        recentBranches: gitStore.recentBranches,
      }
    })

    this.updateRepositoryState(repository, state => {
      return {
        historyState: state.historyState,
        changesState: state.changesState,
        selectedSection: state.selectedSection,
        committerEmail: state.committerEmail,
        branchesState: state.branchesState,
        gitHubUsers: state.gitHubUsers,
        commits: gitStore.commits,
      }
    })

    this.emitUpdate()
  }

  private onGitStoreLoadedCommits(repository: Repository, commits: ReadonlyArray<Commit>) {
    for (const commit of commits) {
      this.gitHubUserStore._loadAndCacheUser(this.users, repository, commit.sha, commit.authorEmail)
    }
  }

  private getGitStore(repository: Repository): GitStore {
    let gitStore = this.gitStores.get(repository.id)
    if (!gitStore) {
      gitStore = new GitStore(repository)
      gitStore.onDidUpdate(() => this.onGitStoreUpdated(repository, gitStore!))
      gitStore.onDidLoadNewCommits(commits => this.onGitStoreLoadedCommits(repository, commits))

      this.gitStores.set(repository.id, gitStore)
    }

    return gitStore
  }

  /** This shouldn't be called directly. See `Dispatcher`. */
  public async _loadHistory(repository: Repository): Promise<void> {
    const gitStore = this.getGitStore(repository)
    await gitStore.loadHistory()

    const state = this.getRepositoryState(repository).historyState
    let newSelection = state.selection
    const history = state.history
    const selectedSHA = state.selection.sha
    if (selectedSHA) {
      const index = history.findIndex(sha => sha === selectedSHA)
      // Our selected SHA disappeared, so clear the selection.
      if (index < 0) {
        newSelection = {
          sha: null,
          file: null,
        }
      }
    }

    if (!newSelection.sha && history.length > 0) {
      newSelection = {
        sha: history[0],
        file: null,
      }
      this._changeHistorySelection(repository, newSelection)
      this._loadChangedFilesForCurrentSelection(repository)
    }

    this.emitUpdate()
  }

  /** This shouldn't be called directly. See `Dispatcher`. */
  public _loadNextHistoryBatch(repository: Repository): Promise<void> {
    const gitStore = this.getGitStore(repository)
    return gitStore.loadNextHistoryBatch()
  }

  /** This shouldn't be called directly. See `Dispatcher`. */
  public async _loadChangedFilesForCurrentSelection(repository: Repository): Promise<void> {
    const state = this.getRepositoryState(repository)
    const selection = state.historyState.selection
    const currentSHA = selection.sha
    if (!currentSHA) { return }

    const changedFiles = await LocalGitOperations.getChangedFiles(repository, currentSHA)

    // The selection could have changed between when we started loading the
    // changed files and we finished. We might wanna store the changed files per
    // SHA/path.
    if (currentSHA !== state.historyState.selection.sha) {
      return
    }

    this.updateHistoryState(repository, state => {
      return {
        history: state.history,
        selection,
        changedFiles,
      }
    })
    this.emitUpdate()
  }

  /** This shouldn't be called directly. See `Dispatcher`. */
  public async _changeHistorySelection(repository: Repository, selection: IHistorySelection): Promise<void> {
    this.updateHistoryState(repository, state => {
      const commitChanged = state.selection.sha !== selection.sha
      const changedFiles = commitChanged ? new Array<FileChange>() : state.changedFiles

      return {
        history: state.history,
        selection,
        changedFiles,
      }
    })
    this.emitUpdate()
  }

  /** This shouldn't be called directly. See `Dispatcher`. */
  public _selectRepository(repository: Repository | CloningRepository | null): Promise<void> {
    this.selectedRepository = repository
    this.emitUpdate()

    if (!repository) { return Promise.resolve() }

    if (repository instanceof Repository) {
      localStorage.setItem(LastSelectedRepositoryIDKey, repository.id.toString())
      return this._refreshRepository(repository)
    } else {
      return Promise.resolve()
    }
  }

  /** This shouldn't be called directly. See `Dispatcher`. */
  public _loadFromSharedProcess(users: ReadonlyArray<User>, repositories: ReadonlyArray<Repository>) {
    this.users = users
    this.repositories = repositories
    this.loading = this.repositories.length === 0 && this.users.length === 0

    for (const user of users) {
      // In theory a user should _always_ have an array of emails (even if it's
      // empty). But in practice, if the user had run old dev builds this may
      // not be the case. So for now we need to guard this. We should remove
      // this check in the not too distant future.
      // @joshaber (August 10, 2016)
      if (!user.emails) { break }

      const gitUsers = user.emails.map(email => {
        return {
          endpoint: user.endpoint,
          email,
          login: user.login,
          avatarURL: user.avatarURL,
        }
      })

      for (const user of gitUsers) {
        this.gitHubUserStore.cacheUser(user)
      }
    }

    const selectedRepository = this.selectedRepository
    let newSelectedRepository: Repository | CloningRepository | null = this.selectedRepository
    if (selectedRepository) {
      const i = this.repositories.findIndex(r => {
        return selectedRepository.constructor === r.constructor && r.id === selectedRepository.id
      })
      if (i === -1) {
        newSelectedRepository = null
      }
    }

    if (!this.selectedRepository && this.repositories.length > 0) {
      const lastSelectedID = parseInt(localStorage.getItem(LastSelectedRepositoryIDKey) || '', 10)
      if (lastSelectedID && !isNaN(lastSelectedID)) {
        newSelectedRepository = this.repositories.find(r => r.id === lastSelectedID) || null
      }

      if (!newSelectedRepository) {
        newSelectedRepository = this.repositories[0]
      }
    }

    if (newSelectedRepository !== selectedRepository) {
      this._selectRepository(newSelectedRepository)
    }

    this.emitUpdate()
  }

  /** This shouldn't be called directly. See `Dispatcher`. */
  public async _loadStatus(repository: Repository, clearPartialState: boolean = false): Promise<void> {
    let workingDirectory = new WorkingDirectoryStatus(new Array<WorkingDirectoryFileChange>(), true)
    try {
      const status = await LocalGitOperations.getStatus(repository)
      workingDirectory = status.workingDirectory
    } catch (e) {
      console.error(e)
    }

    this.updateChangesState(repository, state => {
      const filesByID = new Map<string, WorkingDirectoryFileChange>()
      state.workingDirectory.files.forEach(file => {
        filesByID.set(file.id, file)
      })

      const mergedFiles = workingDirectory.files.map(file => {
        const existingFile = filesByID.get(file.id)
        if (existingFile) {

          if (clearPartialState) {
            if (existingFile.selection.getSelectionType() === DiffSelectionType.Partial) {
              return file.withIncludeAll(false)
            }
          }

          return file.withSelection(existingFile.selection)
        } else {
          return file
        }
      })

      const includeAll = this.getIncludeAllState(mergedFiles)

      let selectedFile: WorkingDirectoryFileChange | undefined

      if (state.selectedFile) {
        selectedFile = mergedFiles.find(function(file) {
          return file.id === state.selectedFile!.id
        })
      }

      return {
        workingDirectory: new WorkingDirectoryStatus(mergedFiles, includeAll),
        selectedFile: selectedFile || null,
      }
    })
    this.emitUpdate()
  }

  /** This shouldn't be called directly. See `Dispatcher`. */
  public async _changeRepositorySection(repository: Repository, section: RepositorySection): Promise<void> {
    this.updateRepositoryState(repository, state => {
      return {
        historyState: state.historyState,
        changesState: state.changesState,
        selectedSection: section,
        committerEmail: state.committerEmail,
        branchesState: state.branchesState,
        gitHubUsers: state.gitHubUsers,
        commits: state.commits,
      }
    })
    this.emitUpdate()

    if (section === RepositorySection.History) {
      return this._loadHistory(repository)
    } else if (section === RepositorySection.Changes) {
      return this._loadStatus(repository)
    }
  }

  /** This shouldn't be called directly. See `Dispatcher`. */
  public _changeChangesSelection(repository: Repository, selectedFile: WorkingDirectoryFileChange | null): Promise<void> {
    this.updateChangesState(repository, state => {
      return {
        workingDirectory: state.workingDirectory,
        selectedFile,
      }
    })
    this.emitUpdate()

    return Promise.resolve()
  }

  /** This shouldn't be called directly. See `Dispatcher`. */
  public async _commitIncludedChanges(repository: Repository, summary: string, description: string): Promise<void> {
    const state = this.getRepositoryState(repository)
    const files = state.changesState.workingDirectory.files.filter(function(file, index, array) {
      return file.selection.getSelectionType() !== DiffSelectionType.None
    })

    await LocalGitOperations.createCommit(repository, summary, description, files)

    return this._loadStatus(repository, true)
  }

  private getIncludeAllState(files: ReadonlyArray<WorkingDirectoryFileChange>): boolean | null {
    const allSelected = files.every(f => f.selection.getSelectionType() === DiffSelectionType.All)
    const noneSelected = files.every(f => f.selection.getSelectionType() === DiffSelectionType.None)

    let includeAll: boolean | null = null
    if (allSelected) {
      includeAll = true
    } else if (noneSelected) {
      includeAll = false
    }

    return includeAll
  }

  /** This shouldn't be called directly. See `Dispatcher`. */
  public _changeFileIncluded(repository: Repository, file: WorkingDirectoryFileChange, include: boolean): Promise<void> {
    this.updateRepositoryState(repository, state => {
      const newFiles = state.changesState.workingDirectory.files.map(f => {
        if (f.id === file.id) {
          return f.withIncludeAll(include)
        } else {
          return f
        }
      })

      const includeAll = this.getIncludeAllState(newFiles)

      let selectedFile: WorkingDirectoryFileChange | undefined
      if (state.changesState.selectedFile) {
          const f = state.changesState.selectedFile
          selectedFile = newFiles.find(file => file.id === f.id)
      }

      const workingDirectory = new WorkingDirectoryStatus(newFiles, includeAll)
      return {
        selectedSection: state.selectedSection,
        changesState: {
          workingDirectory,
          selectedFile: selectedFile || null,
        },
        historyState: state.historyState,
        committerEmail: state.committerEmail,
        branchesState: state.branchesState,
        gitHubUsers: state.gitHubUsers,
        commits: state.commits,
      }
    })
    this.emitUpdate()

    return Promise.resolve()
  }

  /** This shouldn't be called directly. See `Dispatcher`. */
  public _changeFileLineSelection(repository: Repository, file: WorkingDirectoryFileChange, diffSelection: Map<number, boolean>): Promise<void> {
    this.updateRepositoryState(repository, state => {

      const newFiles = state.changesState.workingDirectory.files.map(f => {
        if (f.id === file.id) {
          return f.withDiffLinesSelection(diffSelection)
        } else {
          return f
        }
      })

      const includeAll = this.getIncludeAllState(newFiles)

      let selectedFile: WorkingDirectoryFileChange | undefined
      if (state.changesState.selectedFile) {
          const f = state.changesState.selectedFile
          selectedFile = newFiles.find(file => file.id === f.id)
      }

      const workingDirectory = new WorkingDirectoryStatus(newFiles, includeAll)
      return {
        selectedSection: state.selectedSection,
        changesState: {
          workingDirectory,
          selectedFile: selectedFile || null,
        },
        historyState: state.historyState,
        committerEmail: state.committerEmail,
        branchesState: state.branchesState,
        gitHubUsers: state.gitHubUsers,
        commits: state.commits,
      }
    })
    this.emitUpdate()

    return Promise.resolve()
  }

  /** This shouldn't be called directly. See `Dispatcher`. */
  public _changeIncludeAllFiles(repository: Repository, includeAll: boolean): Promise<void> {
    this.updateChangesState(repository, state => {
      return {
        workingDirectory: state.workingDirectory.withIncludeAllFiles(includeAll),
        selectedFile: state.selectedFile,
      }
    })
    this.emitUpdate()

    return Promise.resolve()
  }

  /** This shouldn't be called directly. See `Dispatcher`. */
  public async _refreshRepository(repository: Repository): Promise<void> {
    const state = this.getRepositoryState(repository)
    const gitStore = this.getGitStore(repository)

    await gitStore.loadCurrentAndDefaultBranch()

    // When refreshing we *always* load Changes so that we can update the
    // changes indicator in the tab bar. But we only load History if it's
    // selected.
    await this._loadStatus(repository)

    await this.refreshCommitterEmail(repository)

    const section = state.selectedSection
    if (section === RepositorySection.History) {
      return this._loadHistory(repository)
    }
  }

  private async refreshCommitterEmail(repository: Repository): Promise<void> {
    const email = await LocalGitOperations.getConfigValue(repository, 'user.email')
    this.updateRepositoryState(repository, state => {
      return {
        selectedSection: state.selectedSection,
        changesState: state.changesState,
        historyState: state.historyState,
        committerEmail: email,
        branchesState: state.branchesState,
        gitHubUsers: state.gitHubUsers,
        commits: state.commits,
      }
    })
    this.emitUpdate()
  }

  /** This shouldn't be called directly. See `Dispatcher`. */
  public async _showPopup(popup: Popup): Promise<void> {
    if (popup.type === PopupType.ShowBranches || popup.type === PopupType.CreateBranch) {
      const gitStore = this.getGitStore(popup.repository)
      gitStore.loadBranches()
    }

    this.currentPopup = popup
    this.emitUpdate()
  }

  /** This shouldn't be called directly. See `Dispatcher`. */
  public _closePopup(): Promise<void> {
    this.currentPopup = null
    this.emitUpdate()

    return Promise.resolve()
  }

  /** This shouldn't be called directly. See `Dispatcher`. */
  public async _createBranch(repository: Repository, name: string, startPoint: string): Promise<void> {
    await LocalGitOperations.createBranch(repository, name, startPoint)
    return this._checkoutBranch(repository, name)
  }

  /** This shouldn't be called directly. See `Dispatcher`. */
  public async _checkoutBranch(repository: Repository, name: string): Promise<void> {
    await LocalGitOperations.checkoutBranch(repository, name)

    return this._refreshRepository(repository)
  }

  /** This shouldn't be called directly. See `Dispatcher`. */
  public async _repositoryWithRefreshedGitHubRepository(repository: Repository): Promise<Repository> {
    let gitHubRepository = repository.gitHubRepository
    if (!gitHubRepository) {
      gitHubRepository = await this.guessGitHubRepository(repository)
    }

    if (!gitHubRepository) { return repository }

    const users = this.users
    const user = getUserForEndpoint(users, gitHubRepository.endpoint)
    if (!user) { return repository }

    const api = new API(user)
    const apiRepo = await api.fetchRepository(gitHubRepository.owner.login, gitHubRepository.name)
    return repository.withGitHubRepository(gitHubRepository.withAPI(apiRepo))
  }

  private async guessGitHubRepository(repository: Repository): Promise<GitHubRepository | null> {
    // TODO: This is all kinds of wrong. We shouldn't assume the remote is named
    // `origin`.
    const remote = await LocalGitOperations.getConfigValue(repository, 'remote.origin.url')
    if (!remote) { return null }

    return matchGitHubRepository(this.users, remote)
  }

  /** This shouldn't be called directly. See `Dispatcher`. */
  public _postError(error: IAppError): Promise<void> {
    const newErrors = Array.from(this.errors)
    newErrors.push(error)
    this.errors = newErrors
    this.emitUpdate()

    return Promise.resolve()
  }

  /** This shouldn't be called directly. See `Dispatcher`. */
  public _clearError(error: IAppError): Promise<void> {
    const newErrors = Array.from(this.errors)
    const index = newErrors.findIndex(e => e === error)
    if (index > -1) {
      newErrors.splice(index, 1)
      this.errors = newErrors
      this.emitUpdate()
    }

    return Promise.resolve()
  }

  /** This shouldn't be called directly. See `Dispatcher`. */
  public async _validatedRepositoryPath(path: string): Promise<string | null> {
    const gitDir = await LocalGitOperations.getGitDir(path)
    if (!gitDir) { return null }

    return Path.dirname(gitDir)
  }

  /** This shouldn't be called directly. See `Dispatcher`. */
  public async _renameBranch(repository: Repository, branch: Branch, newName: string): Promise<void> {
    await LocalGitOperations.renameBranch(repository, branch, newName)

    return this._refreshRepository(repository)
  }

  /** This shouldn't be called directly. See `Dispatcher`. */
  public async _deleteBranch(repository: Repository, branch: Branch): Promise<void> {
    const defaultBranch = this.getRepositoryState(repository).branchesState.defaultBranch
    if (!defaultBranch) {
      return Promise.reject(new Error(`No default branch!`))
    }

    await LocalGitOperations.checkoutBranch(repository, defaultBranch.name)
    await LocalGitOperations.deleteBranch(repository, branch)

    return this._refreshRepository(repository)
  }

  public async _push(repository: Repository): Promise<void> {
    const remote = await LocalGitOperations.getDefaultRemote(repository)
    if (!remote) {
      this._showPopup({
        type: PopupType.PublishRepository,
        repository
      })
      return
    }

    const state = this.getRepositoryState(repository)
    const branch = state.branchesState.currentBranch
    if (!branch) {
      return Promise.reject(new Error('The current branch is unborn.'))
    }

    const upstream = branch.upstream
    if (upstream) {
      return LocalGitOperations.push(repository, remote, branch.name, false)
    } else {
      return LocalGitOperations.push(repository, remote, branch.name, true)
    }
  }

  /** This shouldn't be called directly. See `Dispatcher`. */
  public async _pull(repository: Repository): Promise<void> {
    const remote = await LocalGitOperations.getDefaultRemote(repository)
    if (!remote) {
      return Promise.reject(new Error('The repository has no remotes.'))
    }

    const state = this.getRepositoryState(repository)
    const branch = state.branchesState.currentBranch
    if (!branch) {
      return Promise.reject(new Error('The current branch is unborn.'))
    }

    return LocalGitOperations.pull(repository, remote, branch.name)
  }

  /** This shouldn't be called directly. See `Dispatcher`. */
  public async _publishRepository(repository: Repository, name: string, description: string, private_: boolean, account: User, org: IAPIUser | null): Promise<void> {
    const api = new API(account)
    const apiRepository = await api.createRepository(org, name, description, private_)

    await LocalGitOperations.addRemote(repository.path, 'origin', apiRepository.cloneUrl)

    return this._push(repository)
  }

  /** This shouldn't be called directly. See `Dispatcher`. */
  public _clone(url: string, path: string): { promise: Promise<void>, repository: CloningRepository } {
    const promise = this.cloningRepositoriesStore.clone(url, path)
    const repository = this.cloningRepositoriesStore.repositories.find(r => r.url === url && r.path === path)!
    return { promise, repository }
  }

  public _removeCloningRepository(repository: CloningRepository) {
    this.cloningRepositoriesStore.remove(repository)
  }
}<|MERGE_RESOLUTION|>--- conflicted
+++ resolved
@@ -25,11 +25,8 @@
 import { CloningRepository, CloningRepositoriesStore } from './cloning-repositories-store'
 import { IGitHubUser } from './github-user-database'
 import GitHubUserStore from './github-user-store'
-<<<<<<< HEAD
+import EmojiStore from './emoji-store'
 import GitStore from './git-store'
-=======
-import EmojiStore from './emoji-store'
->>>>>>> 4f25afcd
 
 const LastSelectedRepositoryIDKey = 'last-selected-repository-id'
 
@@ -53,16 +50,12 @@
 
   private readonly cloningRepositoriesStore: CloningRepositoriesStore
 
-<<<<<<< HEAD
+  private readonly emojiStore: EmojiStore
+
   /** GitStores keyed by their associated Repository ID. */
   private readonly gitStores = new Map<number, GitStore>()
 
-  public constructor(gitHubUserStore: GitHubUserStore, cloningRepositoriesStore: CloningRepositoriesStore) {
-=======
-  private readonly emojiStore: EmojiStore
-
   public constructor(gitHubUserStore: GitHubUserStore, cloningRepositoriesStore: CloningRepositoriesStore, emojiStore: EmojiStore) {
->>>>>>> 4f25afcd
     this.gitHubUserStore = gitHubUserStore
     this.cloningRepositoriesStore = cloningRepositoriesStore
     this.emojiStore = emojiStore
