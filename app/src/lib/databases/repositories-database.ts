import Dexie from 'dexie'

export interface IDatabaseOwner {
  readonly id?: number | null
  readonly login: string
  readonly endpoint: string
}

export interface IDatabaseGitHubRepository {
  readonly id?: number | null
  readonly ownerID: number
  readonly name: string
  readonly private: boolean | null
  readonly htmlURL: string | null
  readonly defaultBranch: string | null
  readonly cloneURL: string | null
<<<<<<< HEAD
=======

  /** The database ID of the parent repository if the repository is a fork. */
>>>>>>> b7d39009
  readonly parentID: number | null
}

export interface IDatabaseRepository {
  readonly id?: number | null
  readonly gitHubRepositoryID: number | null
  readonly path: string
  readonly missing: boolean
}

/** The repositories database. */
export class RepositoriesDatabase extends Dexie {
  /** The local repositories table. */
  public repositories: Dexie.Table<IDatabaseRepository, number>

  /** The GitHub repositories table. */
  public gitHubRepositories: Dexie.Table<IDatabaseGitHubRepository, number>

  /** The GitHub repository owners table. */
  public owners: Dexie.Table<IDatabaseOwner, number>

<<<<<<< HEAD
  public constructor(name: string, requestedVersion?: number) {
    super(name)

    this.conditionalVersion(requestedVersion, 1, {
=======
  /**
   * Initialize a new repository database.
   *
   * name          - The name of the database.
   * schemaVersion - The version of the schema to use. If not provided, the
   *                 database will be created with the latest version.
   */
  public constructor(name: string, schemaVersion?: number) {
    super(name)

    this.conditionalVersion(schemaVersion, 1, {
>>>>>>> b7d39009
      repositories: '++id, &path',
      gitHubRepositories: '++id, name',
      owners: '++id, login',
    })

<<<<<<< HEAD
    this.conditionalVersion(requestedVersion, 2, {
      owners: '++id, &[endpoint+login]',
    })

    this.conditionalVersion(requestedVersion, 3, {}, t => {
      // We're adding a new index with a uniqueness constraint in the next
      // version and its upgrade callback only happens *after* the schema's been
      // changed. So we need to prepare for it by removing any old data now
      // which will violate it.
      const table = t.table<IDatabaseGitHubRepository, number>(
        'gitHubRepositories'
      )

      const seenKeys = new Set<string>()
      return table.toCollection().each(repo => {
        const key = `${repo.ownerID}+${repo.name}`
        if (seenKeys.has(key)) {
          table.delete(repo.id!)
        } else {
          seenKeys.add(key)
        }
      })
    })

    this.conditionalVersion(requestedVersion, 4, {
      gitHubRepositories: '++id, name, &[ownerID+name]',
    })

    this.conditionalVersion(requestedVersion, 5, {
      gitHubRepositories: '++id, name, &[ownerID+name], cloneURL',
    })
  }

  private conditionalVersion(
    requestedVersion: number | undefined,
    version: number,
    schema: { [key: string]: string | null },
    upgrade?: (t: Dexie.Transaction) => void
  ) {
    if (requestedVersion && requestedVersion < version) {
      return
    }

    const dexieVersion = this.version(version).stores(schema)
    if (upgrade) {
      dexieVersion.upgrade(upgrade)
    }
=======
    this.conditionalVersion(schemaVersion, 2, {
      owners: '++id, &[endpoint+login]',
    })

    // We're adding a new index with a uniqueness constraint in the *next*
    // version and its upgrade callback only happens *after* the schema's been
    // changed. So we need to prepare for it by removing any old data now
    // which will violate it.
    this.conditionalVersion(
      schemaVersion,
      3,
      {},
      removeDuplicateGitHubRepositories
    )

    this.conditionalVersion(schemaVersion, 4, {
      gitHubRepositories: '++id, name, &[ownerID+name]',
    })
>>>>>>> b7d39009
  }

  /**
   * Register the version of the schema only if `targetVersion` is less than
   * `version` or is `undefined`.
   *
   * targetVersion - The version of the schema that is being targetted. If not
   *                 provided, the given version will be registered.
   * version       - The version being registered.
   * schema        - The schema to register.
   * upgrade       - An upgrade function to call after upgrading to the given
   *                 version.
   */
  private conditionalVersion(
    targetVersion: number | undefined,
    version: number,
    schema: { [key: string]: string | null },
    upgrade?: (t: Dexie.Transaction) => void
  ) {
    if (targetVersion && targetVersion < version) {
      return
    }

    const dexieVersion = this.version(version).stores(schema)
    if (upgrade) {
      dexieVersion.upgrade(upgrade)
    }
  }
}

/**
 * Remove any duplicate GitHub repositories that have the same owner and name.
 */
function removeDuplicateGitHubRepositories(transaction: Dexie.Transaction) {
  const table = transaction.table<IDatabaseGitHubRepository, number>(
    'gitHubRepositories'
  )

  const seenKeys = new Set<string>()
  return table.toCollection().each(repo => {
    const key = `${repo.ownerID}+${repo.name}`
    if (seenKeys.has(key)) {
      // We can be sure `id` isn't null since we just got it from the
      // database.
      const id = repo.id!
      table.delete(id)
    } else {
      seenKeys.add(key)
    }
  })
}<|MERGE_RESOLUTION|>--- conflicted
+++ resolved
@@ -14,11 +14,8 @@
   readonly htmlURL: string | null
   readonly defaultBranch: string | null
   readonly cloneURL: string | null
-<<<<<<< HEAD
-=======
 
   /** The database ID of the parent repository if the repository is a fork. */
->>>>>>> b7d39009
   readonly parentID: number | null
 }
 
@@ -40,12 +37,6 @@
   /** The GitHub repository owners table. */
   public owners: Dexie.Table<IDatabaseOwner, number>
 
-<<<<<<< HEAD
-  public constructor(name: string, requestedVersion?: number) {
-    super(name)
-
-    this.conditionalVersion(requestedVersion, 1, {
-=======
   /**
    * Initialize a new repository database.
    *
@@ -57,61 +48,11 @@
     super(name)
 
     this.conditionalVersion(schemaVersion, 1, {
->>>>>>> b7d39009
       repositories: '++id, &path',
       gitHubRepositories: '++id, name',
       owners: '++id, login',
     })
 
-<<<<<<< HEAD
-    this.conditionalVersion(requestedVersion, 2, {
-      owners: '++id, &[endpoint+login]',
-    })
-
-    this.conditionalVersion(requestedVersion, 3, {}, t => {
-      // We're adding a new index with a uniqueness constraint in the next
-      // version and its upgrade callback only happens *after* the schema's been
-      // changed. So we need to prepare for it by removing any old data now
-      // which will violate it.
-      const table = t.table<IDatabaseGitHubRepository, number>(
-        'gitHubRepositories'
-      )
-
-      const seenKeys = new Set<string>()
-      return table.toCollection().each(repo => {
-        const key = `${repo.ownerID}+${repo.name}`
-        if (seenKeys.has(key)) {
-          table.delete(repo.id!)
-        } else {
-          seenKeys.add(key)
-        }
-      })
-    })
-
-    this.conditionalVersion(requestedVersion, 4, {
-      gitHubRepositories: '++id, name, &[ownerID+name]',
-    })
-
-    this.conditionalVersion(requestedVersion, 5, {
-      gitHubRepositories: '++id, name, &[ownerID+name], cloneURL',
-    })
-  }
-
-  private conditionalVersion(
-    requestedVersion: number | undefined,
-    version: number,
-    schema: { [key: string]: string | null },
-    upgrade?: (t: Dexie.Transaction) => void
-  ) {
-    if (requestedVersion && requestedVersion < version) {
-      return
-    }
-
-    const dexieVersion = this.version(version).stores(schema)
-    if (upgrade) {
-      dexieVersion.upgrade(upgrade)
-    }
-=======
     this.conditionalVersion(schemaVersion, 2, {
       owners: '++id, &[endpoint+login]',
     })
@@ -130,7 +71,10 @@
     this.conditionalVersion(schemaVersion, 4, {
       gitHubRepositories: '++id, name, &[ownerID+name]',
     })
->>>>>>> b7d39009
+
+    this.conditionalVersion(requestedVersion, 5, {
+      gitHubRepositories: '++id, name, &[ownerID+name], cloneURL',
+    })
   }
 
   /**
