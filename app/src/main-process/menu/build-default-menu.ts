<<<<<<< HEAD
import { shell, Menu, ipcMain } from 'electron'
=======
import { Menu, ipcMain } from 'electron'
import { shell } from '../../lib/dispatcher/app-shell'
import { SharedProcess } from '../../shared-process/shared-process'
>>>>>>> 6867b328
import { ensureItemIds } from './ensure-item-ids'
import { MenuEvent } from './menu-event'
import { getLogPath } from '../../lib/logging/get-log-path'
import { mkdirIfNeeded } from '../../lib/file-system'
import { log } from '../log'

export function buildDefaultMenu(): Electron.Menu {
  const template = new Array<Electron.MenuItemConstructorOptions>()
  const separator: Electron.MenuItemConstructorOptions = { type: 'separator' }

  if (__DARWIN__) {
    template.push({
      label: 'GitHub Desktop',
      submenu: [
        {
          label: 'About GitHub Desktop',
          click: emit('show-about'),
          id: 'about',
        },
        separator,
        {
          label: 'Preferences…',
          id: 'preferences',
          accelerator: 'CmdOrCtrl+,',
          click: emit('show-preferences'),
        },
        separator,
        {
          role: 'services',
          submenu: [],
        },
        separator,
        { role: 'hide' },
        { role: 'hideothers' },
        { role: 'unhide' },
        separator,
        { role: 'quit' },
      ],
    })
  }

  const fileMenu: Electron.MenuItemConstructorOptions = {
    label: __DARWIN__ ? 'File' : '&File',
    submenu: [
      {
        label: __DARWIN__ ? 'New Repository…' : 'New &repository…',
        id: 'new-repository',
        click: emit('create-repository'),
        accelerator: 'CmdOrCtrl+N',
      },
      separator,
      {
        label: __DARWIN__ ? 'Add Local Repository…' : 'Add &local repository…',
        id: 'add-local-repository',
        accelerator: 'CmdOrCtrl+O',
        click: emit('add-local-repository'),
      },
      {
        label: __DARWIN__ ? 'Clone Repository…' : 'Clo&ne repository…',
        id: 'clone-repository',
        accelerator: 'CmdOrCtrl+Shift+O',
        click: emit('clone-repository'),
      },
    ],
  }

  if (!__DARWIN__) {
    const fileItems = fileMenu.submenu as Electron.MenuItemConstructorOptions[]

    fileItems.push(
      separator,
      {
        label: '&Options…',
        id: 'preferences',
        accelerator: 'CmdOrCtrl+,',
        click: emit('show-preferences'),
      },
      separator,
      { role: 'quit' }
    )
  }

  template.push(fileMenu)

  template.push({
    label: __DARWIN__ ? 'Edit' : '&Edit',
    submenu: [
      { role: 'undo', label: __DARWIN__ ? 'Undo' : '&Undo' },
      { role: 'redo', label: __DARWIN__ ? 'Redo' : '&Redo' },
      separator,
      { role: 'cut', label: __DARWIN__ ? 'Cut' : 'Cu&t' },
      { role: 'copy', label: __DARWIN__ ? 'Copy' : '&Copy' },
      { role: 'paste', label: __DARWIN__ ? 'Paste' : '&Paste' },
      { role: 'selectall', label: __DARWIN__ ? 'Select All' : 'Select &all' },
    ],
  })

  template.push({
    label: __DARWIN__ ? 'View' : '&View',
    submenu: [
      {
        label: __DARWIN__ ? 'Show Changes' : '&Changes',
        id: 'show-changes',
        accelerator: 'CmdOrCtrl+1',
        click: emit('select-changes'),
      },
      {
        label: __DARWIN__ ? 'Show History' : '&History',
        id: 'show-history',
        accelerator: 'CmdOrCtrl+2',
        click: emit('select-history'),
      },
      {
        label: __DARWIN__ ? 'Show Repository List' : 'Repository &list',
        id: 'show-repository-list',
        accelerator: 'CmdOrCtrl+T',
        click: emit('choose-repository'),
      },
      {
        label: __DARWIN__ ? 'Show Branches List' : '&Branches list',
        id: 'show-branches-list',
        accelerator: 'CmdOrCtrl+B',
        click: emit('show-branches'),
      },
      separator,
      {
        label: __DARWIN__ ? 'Toggle Full Screen' : 'Toggle &full screen',
        role: 'togglefullscreen',
      },
      separator,
      {
        label: __DARWIN__ ? 'Reset Zoom' : 'Reset zoom',
        accelerator: 'CmdOrCtrl+0',
        click: zoom(ZoomDirection.Reset),
      },
      {
        label: __DARWIN__ ? 'Zoom In' : 'Zoom in',
        accelerator: 'CmdOrCtrl+=',
        click: zoom(ZoomDirection.In),
      },
      {
        label: __DARWIN__ ? 'Zoom Out' : 'Zoom out',
        accelerator: 'CmdOrCtrl+-',
        click: zoom(ZoomDirection.Out),
      },
      separator,
      {
        label: '&Reload',
        id: 'reload-window',
        accelerator: 'CmdOrCtrl+R',
        click(item: any, focusedWindow: Electron.BrowserWindow) {
          if (focusedWindow) {
            focusedWindow.reload()
          }
        },
        visible: __RELEASE_ENV__ !== 'production',
      },
      {
        id: 'show-devtools',
        label: __DARWIN__
          ? 'Toggle Developer Tools'
          : '&Toggle developer tools',
        accelerator: (() => {
          return __DARWIN__ ? 'Alt+Command+I' : 'Ctrl+Shift+I'
        })(),
        click(item: any, focusedWindow: Electron.BrowserWindow) {
          if (focusedWindow) {
            focusedWindow.webContents.toggleDevTools()
          }
        },
      },
    ],
  })

  template.push({
    label: __DARWIN__ ? 'Repository' : '&Repository',
    id: 'repository',
    submenu: [
      {
        id: 'push',
        label: __DARWIN__ ? 'Push' : 'P&ush',
        accelerator: 'CmdOrCtrl+P',
        click: emit('push'),
      },
      {
        id: 'pull',
        label: __DARWIN__ ? 'Pull' : 'Pu&ll',
        accelerator: 'CmdOrCtrl+Shift+P',
        click: emit('pull'),
      },
      {
        label: __DARWIN__ ? 'Remove' : '&Remove',
        id: 'remove-repository',
        click: emit('remove-repository'),
      },
      separator,
      {
        id: 'view-repository-on-github',
        label: __DARWIN__ ? 'View on GitHub' : '&View on GitHub',
        accelerator: 'CmdOrCtrl+Alt+G',
        click: emit('view-repository-on-github'),
      },
      {
        label: __DARWIN__ ? 'Open in Terminal' : 'Op&en command prompt',
        id: 'open-in-shell',
        click: emit('open-in-shell'),
      },
      {
        label: __DARWIN__ ? 'Show in Finder' : 'Show in E&xplorer',
        id: 'open-working-directory',
        accelerator: 'CmdOrCtrl+Shift+F',
        click: emit('open-working-directory'),
      },
      separator,
      {
        label: __DARWIN__ ? 'Repository Settings…' : 'Repository &settings…',
        id: 'show-repository-settings',
        click: emit('show-repository-settings'),
      },
    ],
  })

  template.push({
    label: __DARWIN__ ? 'Branch' : '&Branch',
    id: 'branch',
    submenu: [
      {
        label: __DARWIN__ ? 'New Branch…' : 'New &branch…',
        id: 'create-branch',
        accelerator: 'CmdOrCtrl+Shift+N',
        click: emit('create-branch'),
      },
      {
        label: __DARWIN__ ? 'Rename…' : '&Rename…',
        id: 'rename-branch',
        click: emit('rename-branch'),
      },
      {
        label: __DARWIN__ ? 'Delete…' : '&Delete…',
        id: 'delete-branch',
        click: emit('delete-branch'),
      },
      separator,
      {
        label: __DARWIN__
          ? 'Update From Default Branch'
          : '&Update from default branch',
        id: 'update-branch',
        click: emit('update-branch'),
      },
      {
        label: __DARWIN__
          ? 'Merge Into Current Branch…'
          : '&Merge into current branch…',
        id: 'merge-branch',
        click: emit('merge-branch'),
      },
      separator,
      {
        label: __DARWIN__ ? 'Compare on GitHub' : '&Compare on GitHub',
        id: 'compare-branch',
        accelerator: 'CmdOrCtrl+Shift+C',
        click: emit('compare-branch'),
      },
    ],
  })

  if (__DARWIN__) {
    template.push({
      role: 'window',
      submenu: [
        { role: 'minimize' },
        { role: 'zoom' },
        { role: 'close' },
        separator,
        { role: 'front' },
      ],
    })
  }

  const submitIssueItem: Electron.MenuItemConstructorOptions = {
    label: __DARWIN__ ? 'Report Issue…' : 'Report issue…',
    click() {
      shell.openExternal('https://github.com/desktop/desktop/issues/new')
    },
  }

  const showUserGuides: Electron.MenuItemConstructorOptions = {
    label: 'Show User Guides',
    click() {
      shell.openExternal('https://help.github.com/desktop-beta/guides/')
    },
  }

  const showLogsItem: Electron.MenuItemConstructorOptions = {
    label: __DARWIN__ ? 'Show Logs in Finder' : 'S&how logs in Explorer',
    click() {
      const logPath = getLogPath()
      mkdirIfNeeded(logPath)
        .then(() => {
          shell.showItemInFolder(logPath)
        })
        .catch(err => {
          log('error', err.message)
        })
    },
  }

  const helpItems = [submitIssueItem, showUserGuides, showLogsItem]

  if (__DEV__) {
    helpItems.push(
      separator,
      {
        label: 'Crash main process…',
        click() {
          throw new Error('Boomtown!')
        },
      },
      {
        label: 'Crash renderer process…',
        click: emit('boomtown'),
      }
    )
  }

  if (__DARWIN__) {
    template.push({
      role: 'help',
      submenu: helpItems,
    })
  } else {
    template.push({
      label: '&Help',
      submenu: [
        ...helpItems,
        separator,
        {
          label: '&About GitHub Desktop',
          click: emit('show-about'),
          id: 'about',
        },
      ],
    })
  }

  ensureItemIds(template)

  return Menu.buildFromTemplate(template)
}

type ClickHandler = (
  menuItem: Electron.MenuItem,
  browserWindow: Electron.BrowserWindow,
  event: Electron.Event
) => void

/**
 * Utility function returning a Click event handler which, when invoked, emits
 * the provided menu event over IPC.
 */
function emit(name: MenuEvent): ClickHandler {
  return (menuItem, window) => {
    if (window) {
      window.webContents.send('menu-event', { name })
    } else {
      ipcMain.emit('menu-event', { name })
    }
  }
}

enum ZoomDirection {
  Reset,
  In,
  Out,
}

/** The zoom steps that we support, these factors must sorted */
const ZoomInFactors = [1, 1.1, 1.25, 1.5, 1.75, 2]
const ZoomOutFactors = ZoomInFactors.slice().reverse()

/**
 * Returns the element in the array that's closest to the value parameter. Note
 * that this function will throw if passed an empty array.
 */
function findClosestValue(arr: Array<number>, value: number) {
  return arr.reduce((previous, current) => {
    return Math.abs(current - value) < Math.abs(previous - value)
      ? current
      : previous
  })
}

/**
 * Figure out the next zoom level for the given direction and alert the renderer
 * about a change in zoom factor if necessary.
 */
function zoom(direction: ZoomDirection): ClickHandler {
  return (menuItem, window) => {
    if (!window) {
      return
    }

    const { webContents } = window

    if (direction === ZoomDirection.Reset) {
      webContents.setZoomFactor(1)
      webContents.send('zoom-factor-changed', 1)
    } else {
      webContents.getZoomFactor(rawZoom => {
        const zoomFactors =
          direction === ZoomDirection.In ? ZoomInFactors : ZoomOutFactors

        // So the values that we get from getZoomFactor are floating point
        // precision numbers from chromium that don't always round nicely so
        // we'll have to do a little trick to figure out which of our supported
        // zoom factors the value is referring to.
        const currentZoom = findClosestValue(zoomFactors, rawZoom)

        const nextZoomLevel = zoomFactors.find(
          f =>
            direction === ZoomDirection.In ? f > currentZoom : f < currentZoom
        )

        // If we couldn't find a zoom level (likely due to manual manipulation
        // of the zoom factor in devtools) we'll just snap to the closest valid
        // factor we've got.
        const newZoom =
          nextZoomLevel === undefined ? currentZoom : nextZoomLevel

        webContents.setZoomFactor(newZoom)
        webContents.send('zoom-factor-changed', newZoom)
      })
    }
  }
}<|MERGE_RESOLUTION|>--- conflicted
+++ resolved
@@ -1,10 +1,5 @@
-<<<<<<< HEAD
-import { shell, Menu, ipcMain } from 'electron'
-=======
 import { Menu, ipcMain } from 'electron'
 import { shell } from '../../lib/dispatcher/app-shell'
-import { SharedProcess } from '../../shared-process/shared-process'
->>>>>>> 6867b328
 import { ensureItemIds } from './ensure-item-ids'
 import { MenuEvent } from './menu-event'
 import { getLogPath } from '../../lib/logging/get-log-path'
