--- conflicted
+++ resolved
@@ -12,14 +12,10 @@
 import { Repository } from '../../models/repository'
 
 import { FileChange, WorkingDirectoryFileChange, FileStatus } from '../../models/status'
-<<<<<<< HEAD
-import { DiffHunk, DiffSelection, DiffType, IDiff, IImageDiff, ITextDiff } from '../../models/diff'
-=======
-import { Diff as DiffModel, DiffSelection, ImageDiff } from '../../models/diff'
->>>>>>> 5a80486d
+import { DiffSelection, DiffType, IDiff, IImageDiff, ITextDiff } from '../../models/diff'
 import { Dispatcher } from '../../lib/dispatcher/dispatcher'
 
-import { diffLineForIndex, diffHunkForIndex } from './diff-explorer'
+import { diffLineForIndex, diffHunkForIndex, findInteractiveDiffRange } from './diff-explorer'
 import { DiffLineGutter } from './diff-line-gutter'
 import { IEditorConfigurationExtra } from './editor-configuration-extra'
 import { getDiffMode } from './diff-mode'
@@ -36,23 +32,6 @@
   require('codemirror/addon/scroll/simplescrollbars')
 }
 
-<<<<<<< HEAD
-=======
-/**
- * normalize the line endings in the diff so that the CodeMirror editor
- * will display the unified diff correctly
- */
-function formatLineEnding(text: string): string {
-  if (text.endsWith('\n')) {
-    return text
-  } else if (text.endsWith('\r')) {
-    return text + '\n'
-  } else {
-    return text + '\r\n'
-  }
-}
-
->>>>>>> 5a80486d
 /** The props for the Diff component. */
 interface IDiffProps {
   readonly repository: Repository
@@ -218,13 +197,13 @@
   /**
    * start a selection gesture based on the current interation
    */
-  private startSelection = (file: WorkingDirectoryFileChange, index: number, isRangeSelection: boolean) => {
+  private startSelection = (file: WorkingDirectoryFileChange, diff: ITextDiff, index: number, isRangeSelection: boolean) => {
     const snapshot = file.selection
     const selected = snapshot.isSelected(index)
     const desiredSelection = !selected
 
     if (isRangeSelection) {
-      const range = this.props.diff.findInteractiveDiffRange(index)
+      const range = findInteractiveDiffRange(diff, index)
       if (!range) {
         console.error('unable to find range for given line in diff')
         return
@@ -262,23 +241,19 @@
       return
     }
 
-<<<<<<< HEAD
     const diff = this.props.diff
     if (diff.kind !== DiffType.Text) {
       // text diffs are the only ones that can handle selection
       return
     }
 
-    const snapshot = this.props.file.selection
-    const selected = snapshot.isSelected(index)
-    const desiredSelection = !selected
-
-    if (isHunkSelection) {
+    if (isRangeSelection) {
       const hunk = diffHunkForIndex(diff, index)
       if (!hunk) {
         console.error('unable to find hunk for given line in diff')
-=======
-    this.startSelection(this.props.file, index, isRangeSelection)
+      }
+    }
+    this.startSelection(this.props.file, diff, index, isRangeSelection)
   }
 
   private onGutterMouseMove = (index: number) => {
@@ -296,7 +271,13 @@
       return
     }
 
-    const diffLine = this.props.diff.diffLineForIndex(index)
+    const diff = this.props.diff
+    if (diff.kind !== DiffType.Text) {
+      // text diffs are the only ones that can handle selection
+      return
+    }
+
+    const diffLine = diffLineForIndex(diff, index)
     if (!diffLine) {
       return
     }
@@ -305,7 +286,7 @@
       return
     }
 
-    const range = this.props.diff.findInteractiveDiffRange(index)
+    const range = findInteractiveDiffRange(diff, index)
     if (!range) {
       console.error('unable to find range for given index in diff')
       return
@@ -316,6 +297,12 @@
 
   private onDiffTextMouseDown = (ev: MouseEvent, index: number) => {
     const isActive = this.isMouseCursorNearGutter(ev)
+
+    const diff = this.props.diff
+    if (diff.kind !== DiffType.Text) {
+      // text diffs are the only ones that can handle selection
+      return
+    }
 
     if (isActive) {
       // this line is important because it prevents the codemirror editor
@@ -326,16 +313,21 @@
 
       if (!(this.props.file instanceof WorkingDirectoryFileChange)) {
         fatalError('must not start selection when selected file is not a WorkingDirectoryFileChange')
->>>>>>> 5a80486d
         return
       }
 
-      this.startSelection(this.props.file, index, true)
+      this.startSelection(this.props.file, diff, index, true)
     }
   }
 
   private onDiffTextMouseLeave = (ev: MouseEvent, index: number) => {
-    const range = this.props.diff.findInteractiveDiffRange(index)
+    const diff = this.props.diff
+    if (diff.kind !== DiffType.Text) {
+      // text diffs are the only ones that can handle selection
+      return
+    }
+
+    const range = findInteractiveDiffRange(diff, index)
     if (!range) {
       console.error('unable to find range for given index in diff')
       return
@@ -373,82 +365,8 @@
     }
 
     const index = instance.getLineNumber(line) as number
-<<<<<<< HEAD
-    const hunk = diffHunkForIndex(diff, index)
-    if (hunk) {
-      const relativeIndex = index - hunk.unifiedDiffStart
-      const diffLine = hunk.lines[relativeIndex]
-      if (diffLine) {
-        const diffLineElement = element.children[0] as HTMLSpanElement
-
-        const reactContainer = document.createElement('span')
-
-        let isIncluded = false
-        if (this.props.file instanceof WorkingDirectoryFileChange) {
-          isIncluded = this.props.file.selection.isSelected(index)
-        }
-
-        const cache = this.cachedGutterElements
-
-        ReactDOM.render(
-          <DiffLineGutter
-            line={diffLine}
-            isIncluded={isIncluded}
-            index={index}
-            readOnly={this.props.readOnly}
-            diff={diff}
-            updateHunkHoverState={this.updateHunkHoverState}
-            isSelectionEnabled={this.isSelectionEnabled}
-            onMouseUp={this.onMouseUp}
-            onMouseDown={this.onMouseDown}
-            onMouseMove={this.onMouseMove} />,
-          reactContainer,
-          function (this: DiffLineGutter) {
-            if (this !== undefined) {
-              cache.set(index, this)
-            }
-          }
-        )
-
-        element.insertBefore(reactContainer, diffLineElement)
-
-        // Hack(ish?). In order to be a real good citizen we need to unsubscribe from
-        // the line delete event once we've been called once or the component has been
-        // unmounted. In the latter case it's _probably_ not strictly necessary since
-        // the only thing gc rooted by the event should be isolated and eligble for
-        // collection. But let's be extra cautious I guess.
-        //
-        // The only way to unsubscribe is to pass the exact same function given to the
-        // 'on' function to the 'off' so we need a reference to ourselves, basically.
-        let deleteHandler: () => void
-
-        // Since we manually render a react component we have to take care of unmounting
-        // it or else we'll leak memory. This disposable will unmount the component.
-        //
-        // See https://facebook.github.io/react/blog/2015/10/01/react-render-and-top-level-api.html
-        const gutterCleanup = new Disposable(() => {
-          this.cachedGutterElements.delete(index)
-
-          ReactDOM.unmountComponentAtNode(reactContainer)
-
-          line.off('delete', deleteHandler)
-        })
-
-        // Add the cleanup disposable to our list of disposables so that we clean up when
-        // this component is unmounted or when the line is re-rendered. When either of that
-        // happens the line 'delete' event doesn't  fire.
-        this.lineCleanup.set(line, gutterCleanup)
-
-        // If the line delete event fires we dispose of the disposable (disposing is
-        // idempotent)
-        deleteHandler = () => {
-          const disp = this.lineCleanup.get(line)
-          if (disp) {
-            this.lineCleanup.delete(line)
-            disp.dispose()
-=======
-
-    const diffLine = this.props.diff.diffLineForIndex(index)
+
+    const diffLine = diffLineForIndex(diff, index)
     if (diffLine) {
       const diffLineElement = element.children[0] as HTMLSpanElement
 
@@ -467,7 +385,7 @@
           isIncluded={isIncluded}
           index={index}
           readOnly={this.props.readOnly}
-          diff={this.props.diff}
+          diff={diff}
           updateRangeHoverState={this.updateRangeHoverState}
           isSelectionEnabled={this.isSelectionEnabled}
           onMouseUp={this.onGutterMouseUp}
@@ -477,7 +395,6 @@
         function (this: DiffLineGutter) {
           if (this !== undefined) {
             cache.set(index, this)
->>>>>>> 5a80486d
           }
         }
       )
